''' CSA header reader from SPM spec

'''
import numpy as np
import struct

from .structreader import Unpacker
from .utils import find_private_element

<<<<<<< HEAD
=======
from ..externals import six

try:
    basestring
except NameError:  # python 3
    basestring = str
    
try:
    range = xrange
except NameError:  # python 3
    pass

>>>>>>> 45418fae
try:
    from collections import OrderedDict
except ImportError:
    from ordereddict import OrderedDict

<<<<<<< HEAD
=======

>>>>>>> 45418fae
# DICOM VR code to Python type
_CONVERTERS = {
    'FL': float, # float
    'FD': float, # double
    'DS': float, # decimal string
    'SS': int, # signed short
    'US': int, # unsigned short
    'SL': int, # signed long
    'UL': int, # unsigned long
    'IS': int, # integer string
    }


class CSAError(Exception):
    pass


class CSAReadError(CSAError):
    pass


<<<<<<< HEAD
=======
class CSAWriteError(CSAError):
    pass


>>>>>>> 45418fae
def header_to_key_val_mapping(csa_header):
    '''Convert the CSA header produced by the ``read`` function into a 
    simpler key/value mapping.
    
    Parameters
    ----------
    csa_header : dict
        The result from the ``read`` function.
        
    Returns
    -------
    result : OrderedDict
        Result where the keys come from the 'tags' sub dictionary of 
        `csa_header`. The values come from the 'items' within that tags sub 
        sub dictionary. If items has only one element it will be unpacked 
        from the list. Items with zero elements are removed.
    '''
    if csa_header is None:
        return None
    
    result = OrderedDict()
    for tag in csa_header['tags']:
        items = csa_header['tags'][tag]['items']
        if len(items) == 0:
            continue
        elif len(items) == 1:
            result[tag] = items[0]
        else:
            result[tag] = items
    return result
    

def get_csa_header(dcm_data, csa_type='image'):
    ''' Get CSA header information from DICOM header

    Return None if the header does not contain CSA information of the
    specified `csa_type`

    Parameters
    ----------
    dcm_data : dicom.Dataset
       DICOM dataset.  Should implement ``__getitem__`` and should satisfy
       interface for ``find_private_section``.
    csa_type : {'image', 'series'}, optional
       Type of CSA field to read; default is 'image'

    Returns
    -------
    csa_info : None or dict
       Parsed CSA field of `csa_type` or None, if we cannot find the CSA
       information.
    '''
    csa_type = csa_type.lower()
    if csa_type == 'image':
        element_offset = 0x10
    elif csa_type == 'series':
        element_offset = 0x20
    else:
        raise ValueError('Invalid CSA header type "%s"' % csa_type)
    csa_elem = find_private_element(dcm_data, 
                                    0x29, 
                                    'SIEMENS CSA HEADER', 
                                    element_offset)
    if csa_elem is None:
        return None
    return read(csa_elem.value)


def read(csa_str):
    ''' Read CSA header from string `csa_str`

    Parameters
    ----------
    csa_str : str
       byte string containing CSA header information

    Returns
    -------
    header : dict
       header information as dict, where `header` has fields (at least)
       ``type, n_tags, tags``.  ``header['tags']`` is also a dictionary
       with one key, value pair for each tag in the header.
    '''
    csa_len = len(csa_str)
    csa_dict = {'tags': {}}
    hdr_id = csa_str[:4]
    up_str = Unpacker(csa_str, endian='<')
    if hdr_id == b'SV10': # CSA2
        hdr_type = 2
        up_str.ptr = 4 # omit the SV10
        csa_dict['unused0'] = up_str.read(4)
    else: # CSA1
        hdr_type = 1
    csa_dict['type'] = hdr_type
    csa_dict['n_tags'], csa_dict['check'] = up_str.unpack('2I')
    if not 0 < csa_dict['n_tags'] <= 128:
        raise CSAReadError('Number of tags `t` should be '
                           '0 < t <= 128')
    for tag_no in range(csa_dict['n_tags']):
        name, vm, vr, syngodt, n_items, last3 = \
            up_str.unpack('64si4s3i')
        vr = nt_str(vr)
        name = nt_str(name)
        tag = {'n_items': n_items,
               'vm': vm, # value multiplicity
               'vr': vr, # value representation
               'syngodt': syngodt,
               'last3': last3,
               'tag_no': tag_no}
        if vm == 0:
            n_values = n_items
        else:
            n_values = vm
        # data converter
        converter = _CONVERTERS.get(vr)
        # CSA1 specific length modifier
        if tag_no == 1:
            tag0_n_items = n_items
        assert n_items < 100
        items = []
        for item_no in range(n_items):
            x0,x1,x2,x3 = up_str.unpack('4i')
            ptr = up_str.ptr
            if hdr_type == 1:  # CSA1 - odd length calculation
                item_len = x0 - tag0_n_items
                if item_len < 0 or (ptr + item_len) > csa_len:
                    if item_no < vm:
                        items.append('')
                    break
            else: # CSA2
                item_len = x1
                if (ptr + item_len) > csa_len:
                    raise CSAReadError('Item is too long, '
                                       'aborting read')
            if item_no >= n_values:
                assert item_len == 0
                continue
            item = nt_str(up_str.read(item_len))
            if converter:
                # we may have fewer real items than are given in
                # n_items, but we don't know how many - assume that
                # we've reached the end when we hit an empty item
                if item_len == 0:
                    n_values = item_no
                    continue
                item = converter(item)
            items.append(item)
            # go to 4 byte boundary
            plus4 = item_len % 4
            if plus4 != 0:
                up_str.ptr += (4-plus4)
        tag['items'] = items
        csa_dict['tags'][name] = tag
    return csa_dict


def write(csa_header):
    ''' Write string from CSA header `csa_header`

    Parameters
    ----------
    csa_header : dict
        header information as dict, where `header` has fields (at least)
        ``type, n_tags, tags``.  ``header['tags']`` is also a dictionary
        with one key, value pair for each tag in the header.

    Returns
    -------
    csa_str : str
        byte string containing CSA header information
    '''
    result = []
    if csa_header['type'] == 2:
        result.append(b'SV10')
        result.append(csa_header['unused0'])
    if not 0 < csa_header['n_tags'] <= 128:
        raise CSAWriteError('Number of tags `t` should be '
                           '0 < t <= 128')
    result.append(struct.pack('2I', 
                              csa_header['n_tags'], 
                              csa_header['check'])
                 )
    
    #Build list of tags in correct order
    tags = list(csa_header['tags'].items())
    tags.sort(key=lambda x: x[1]['tag_no'])
    tag0_n_items = tags[0][1]['n_items']
    
    #Add the information for each tag
    for tag_name, tag_dict in tags:
        vm = tag_dict['vm']
        vr = tag_dict['vr']
        n_items = tag_dict['n_items']
        assert n_items < 100
        result.append(struct.pack('64si4s3i',
                                  make_nt_str(tag_name),
                                  vm,
                                  make_nt_str(vr),
                                  tag_dict['syngodt'],
                                  n_items,
                                  tag_dict['last3'])
                     )
                            
        #Figure out the number of values for this tag
        if vm == 0:
            n_values = n_items
        else:
            n_values = vm
        
        #Add each item for this tag
        for item_no in range(n_items):
            #Figure out the item length
            if item_no >= n_values or tag_dict['items'][item_no] == '':
                item_len = 0
            else:
                item = tag_dict['items'][item_no]
                if not isinstance(item, basestring):
                    item = six.u(str(item))
                item_nt_str = make_nt_str(item)
                item_len = len(item_nt_str)
            
            #These values aren't actually preserved in the dict 
            #representation of the header. Best we can do is set the ones 
            #that determine the item length appropriately.
            x0, x1, x2, x3 = 0, 0, 0, 0
            if csa_header['type'] == 1:  # CSA1 - odd length calculation
                x0 = tag0_n_items + item_len
                if item_len < 0 or (ptr + item_len) > csa_len:
                    if item_no < vm:
                        items.append('')
                    break
            else: # CSA2
                x1 = item_len
            result.append(struct.pack('4i', x0, x1, x2, x3))
            
            if item_len == 0:
                continue
                
            result.append(item_nt_str)
            # go to 4 byte boundary
            plus4 = item_len % 4
            if plus4 != 0:
                result.append(b'\x00' * (4 - plus4))
    return ''.join(result)
    

def get_scalar(csa_dict, tag_name):
    try:
        items = csa_dict['tags'][tag_name]['items']
    except KeyError:
        return None
    if len(items) == 0:
        return None
    return items[0]


def get_vector(csa_dict, tag_name, n):
    try:
        items = csa_dict['tags'][tag_name]['items']
    except KeyError:
        return None
    if len(items) == 0:
        return None
    if len(items) != n:
        raise ValueError('Expecting %d vector' % n)
    return np.array(items)


def is_mosaic(csa_dict):
    ''' Return True if the data is of Mosaic type

    Parameters
    ----------
    csa_dict : dict
       dict containing read CSA data

    Returns
    -------
    tf : bool
       True if the `dcm_data` appears to be of Siemens mosaic type,
       False otherwise
    '''
    if csa_dict is None:
        return False
    if get_acq_mat_txt(csa_dict) is None:
        return False
    n_o_m = get_n_mosaic(csa_dict)
    return not (n_o_m is None) and n_o_m != 0


def get_n_mosaic(csa_dict):
    return get_scalar(csa_dict, 'NumberOfImagesInMosaic')


def get_acq_mat_txt(csa_dict):
    return get_scalar(csa_dict, 'AcquisitionMatrixText')


def get_slice_normal(csa_dict):
    return get_vector(csa_dict, 'SliceNormalVector', 3)


def get_b_matrix(csa_dict):
    vals =  get_vector(csa_dict, 'B_matrix', 6)
    if vals is None:
        return
    # the 6 vector is the upper triangle of the symmetric B matrix
    inds = np.array([0, 1, 2, 1, 3, 4, 2, 4, 5])
    B = np.array(vals)[inds]
    return B.reshape(3,3)


def get_b_value(csa_dict):
    return get_scalar(csa_dict, 'B_value')


def get_g_vector(csa_dict):
    return get_vector(csa_dict, 'DiffusionGradientDirection', 3)


def get_ice_dims(csa_dict):
    dims = get_scalar(csa_dict, 'ICE_Dims')
    if dims is None:
        return None
    return dims.split('_')


def nt_str(s):
    ''' Strip string to first null

    Parameters
    ----------
    s : bytes

    Returns
    -------
    sdash : str
       s stripped to first occurence of null (0)
    '''
    zero_pos = s.find(b'\x00')
    if zero_pos == -1:
        return s
    return s[:zero_pos].decode('latin-1')
    
def make_nt_str(s):
    ''' Create a null terminated byte string from a unicode object.
    
    Parameters
    ----------
    s : unicode

    Returns
    -------
    result : bytes
       s encoded as latin-1 with a null char appended
    '''
    return s.encode('latin-1') + b'\x00'
<|MERGE_RESOLUTION|>--- conflicted
+++ resolved
@@ -7,8 +7,6 @@
 from .structreader import Unpacker
 from .utils import find_private_element
 
-<<<<<<< HEAD
-=======
 from ..externals import six
 
 try:
@@ -21,16 +19,12 @@
 except NameError:  # python 3
     pass
 
->>>>>>> 45418fae
 try:
     from collections import OrderedDict
 except ImportError:
     from ordereddict import OrderedDict
 
-<<<<<<< HEAD
-=======
-
->>>>>>> 45418fae
+
 # DICOM VR code to Python type
 _CONVERTERS = {
     'FL': float, # float
@@ -52,13 +46,10 @@
     pass
 
 
-<<<<<<< HEAD
-=======
 class CSAWriteError(CSAError):
     pass
 
 
->>>>>>> 45418fae
 def header_to_key_val_mapping(csa_header):
     '''Convert the CSA header produced by the ``read`` function into a 
     simpler key/value mapping.
@@ -402,7 +393,8 @@
     if zero_pos == -1:
         return s
     return s[:zero_pos].decode('latin-1')
-    
+
+
 def make_nt_str(s):
     ''' Create a null terminated byte string from a unicode object.
     
