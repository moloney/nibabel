--- conflicted
+++ resolved
@@ -59,31 +59,18 @@
 def test_wrappers():
     # test direct wrapper calls
     # first with empty data
-<<<<<<< HEAD
-    for maker, kwargs in ((didw.Wrapper,{}),
-                          (didw.SiemensWrapper, {}),
-                          (didw.MosaicWrapper, {'n_mosaic':10}),
-                          (didw.MultiframeWrapper, {})):
-        dw = maker(**kwargs)
-=======
     for maker, args in ((didw.Wrapper,({},)),
                           (didw.SiemensWrapper, ({},)),
                           (didw.MosaicWrapper, ({}, None, 10))):
         dw = maker(*args)
->>>>>>> f758c90f
         assert_equal(dw.get('InstanceNumber'), None)
         assert_equal(dw.get('AcquisitionNumber'), None)
         assert_raises(KeyError, dw.__getitem__, 'not an item')
         assert_raises(didw.WrapperError, dw.get_data)
         assert_raises(didw.WrapperError, dw.get_affine)
-<<<<<<< HEAD
-    for klass in (didw.Wrapper, didw.SiemensWrapper, didw.MultiframeWrapper):
-        dw = klass()
-=======
         assert_raises(TypeError, maker)
     for klass in (didw.Wrapper, didw.SiemensWrapper):
         dw = klass({})
->>>>>>> f758c90f
         assert_false(dw.is_mosaic)
     for maker in (didw.wrapper_from_data,
                   didw.Wrapper,
@@ -327,7 +314,6 @@
     dw = didw.wrapper_from_file(DATA_FILE_SLC_NORM)
     dw.image_orient_patient = np.c_[[1., 0., 0.], [0., 1., 0.]]
     assert_raises(AssertionError, dw.__getattribute__, 'slice_normal')
-<<<<<<< HEAD
     
 def test_multiframe_affine():
     #Make sure we find orientation/position/spacing info
@@ -341,10 +327,6 @@
     dat_str = dw.get_data().tostring()
     assert (sha1(dat_str).hexdigest() ==  
             '149323269b0af92baa7508e19ca315240f77fa8c')
-=======
-
-
->>>>>>> f758c90f
 @dicom_test
 def test_decimal_rescale():
     #Test that we don't get back a data array with dtpye np.object when our 
