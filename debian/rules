#!/usr/bin/make -f
# -*- mode: makefile; coding: utf-8 -*-

# one ring to rule them all ...
%:
# need to enforce distutils, since we also have a makefile
	dh $@ --buildsystem=python_distutils --builddirectory=build

override_dh_auto_build:
	dh_auto_build
	# and docs
	$(MAKE) htmldoc
<<<<<<< HEAD
=======
	# but remove jquery copy (later on link to Debian's version)
	-rm build/html/_static/jquery.js
	# objects inventory is of no use for the package
	-rm build/html/objects.inv
	# also doc source files only consume space
	-rm -r build/html/_sources
>>>>>>> abd1f25e

# enable when we believe that the tests should pass
override_dh_auto_test:
ifeq (,$(filter nocheck,$(DEB_BUILD_OPTIONS)))
	for buildver in $(shell pyversions -vr); do \
		echo "I: Running NiBabel unittests using python$$buildver"; \
		$(MAKE) unittest PYTHON=python$$buildver || exit 1 ;\
	done
endif

## immediately useable documentation
## and exemplar data (they are small excerpts anyway)
override_dh_compress:
	dh_compress -X.py -X.html -X.css -X.jpg -X.txt -X.js -X.json -X.rtc -X.par -X.bin

override_dh_installman:
	PYTHONPATH=build/lib:$(PYTHONPATH) help2man -N \
		-n 'convert PARREC image to NIfTI' bin/parrec2nii > build/parrec2nii.1
	dh_installman build/parrec2nii.1

<<<<<<< HEAD
# install directly into package directory
DEB_DESTDIR = $(CURDIR)/debian/python-nifti
# immediately useable documentation
# and exemplar data (they are small excerpts anyways)
DEB_COMPRESS_EXCLUDE := .py .html .css .jpg .txt .js .json .rtc .par .bin
# doc contents
DEB_INSTALL_DOCS_python-nifti := build/html
=======
override_dh_clean:
	$(MAKE) clean
	dh_clean
>>>>>>> abd1f25e
<|MERGE_RESOLUTION|>--- conflicted
+++ resolved
@@ -10,15 +10,12 @@
 	dh_auto_build
 	# and docs
 	$(MAKE) htmldoc
-<<<<<<< HEAD
-=======
 	# but remove jquery copy (later on link to Debian's version)
 	-rm build/html/_static/jquery.js
 	# objects inventory is of no use for the package
 	-rm build/html/objects.inv
 	# also doc source files only consume space
 	-rm -r build/html/_sources
->>>>>>> abd1f25e
 
 # enable when we believe that the tests should pass
 override_dh_auto_test:
@@ -39,16 +36,6 @@
 		-n 'convert PARREC image to NIfTI' bin/parrec2nii > build/parrec2nii.1
 	dh_installman build/parrec2nii.1
 
-<<<<<<< HEAD
-# install directly into package directory
-DEB_DESTDIR = $(CURDIR)/debian/python-nifti
-# immediately useable documentation
-# and exemplar data (they are small excerpts anyways)
-DEB_COMPRESS_EXCLUDE := .py .html .css .jpg .txt .js .json .rtc .par .bin
-# doc contents
-DEB_INSTALL_DOCS_python-nifti := build/html
-=======
 override_dh_clean:
 	$(MAKE) clean
-	dh_clean
->>>>>>> abd1f25e
+	dh_clean