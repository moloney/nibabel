--- conflicted
+++ resolved
@@ -230,23 +230,7 @@
     (2003, 'rgb vector', (), "NIFTI_INTENT_RGB_VECTOR"),
     (2004, 'rgba vector', (), "NIFTI_INTENT_RGBA_VECTOR"),
     (2005, 'shape', (), "NIFTI_INTENT_SHAPE"),
-<<<<<<< HEAD
-    ), fields=('code', 'label', 'parameters', 'niistring'))
-=======
-    # The codes below appear on the CIFTI page, but don't appear to have
-    # reached the nifti standard as of 19 August 2013
-    # https://www.nitrc.org/plugins/mwiki/index.php/cifti:ConnectivityMatrixFileFormats
-    (3001, 'dense connectivity', (), 'NIFTI_INTENT_CONNECTIVITY_DENSE'),
-    (3002, 'dense time connectivity', (),
-     'NIFTI_INTENT_CONNECTIVITY_DENSE_TIME'),
-    (3003, 'parcellated connectivity', (),
-     'NIFTI_INTENT_CONNECTIVITY_PARCELLATED'),
-    (3004, 'parcellated time connectivity', (),
-     "NIFTI_INTENT_CONNECTIVITY_PARCELLATED_TIME"),
-    (3005, 'trajectory connectivity', (),
-     'NIFTI_INTENT_CONNECTIVITY_CONNECTIVITY_TRAJECTORY'),
 ), fields=('code', 'label', 'parameters', 'niistring'))
->>>>>>> 54ef609c
 
 
 class Nifti1Extension(object):
@@ -396,14 +380,8 @@
     (10, "jimdiminfo", Nifti1Extension),
     (12, "workflow_fwds", Nifti1Extension),
     (14, "freesurfer", Nifti1Extension),
-<<<<<<< HEAD
-    (16, "pypickle", Nifti1Extension),
-    ),
-=======
     (16, "pypickle", Nifti1Extension)
-),
->>>>>>> 54ef609c
-    fields=('code', 'label', 'handler'))
+), fields=('code', 'label', 'handler'))
 
 
 class Nifti1Extensions(list):
